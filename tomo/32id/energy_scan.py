# -*- coding: utf-8 -*-
#######################
##### To be tested!

'''For each energy step, a projection and then a flat field is
acquired. The script calls the move_energy method from the TXM class.

'''

import sys
import json
import time
import shutil
import os
import imp
import traceback
import math
import time
import logging

import numpy as np
import h5py
import tqdm
from epics import PV
from tomo_scan_lib import update_variable_dict, stop_scan
from txm import TXM

__author__ = 'Mark Wolf'
__copyright__ = 'Copyright (c) 2017, UChicago Argonne, LLC.'
__docformat__ = 'restructuredtext en'
__platform__ = 'Unix'
__version__ = '1.6'
__all__ = ['energy_scan']


variableDict = {
    'PreDarkImages': 5,
    'SampleXOut': 0.0,
    # 'SampleYOut': 0.0,
    # 'SampleZOut': 12.5,
    'SampleXIn': 0.0,
    # 'SampleYIn': 0.0,
    # 'SampleZIn': 0.0,
    'StartSleep_min': 0,
    'StabilizeSleep_ms': 1000,
    'ExposureTime': 1,
    'FileWriteMode': 'Stream',
    'Energy_Start': 8.5,
    'Energy_End': 8.980, # Inclusive
    'Energy_Step': 0.001,
    # 'ZP_diameter': 180,
    # 'drn': 60,
    'constant_mag': True, # will CCD move to maintain constant magnification?
    # 'BSC_diameter': 1320,
    # 'BSC_drn': 60
    'Recursive_Filter_N_Images': 1,
}

IOC_PREFIX = '32idcPG3:'
SHUTTER_PERMIT = True
DEFAULT_ENERGIES = np.arange(
    variableDict['Energy_Start'],
    variableDict['Energy_End'] + variableDict['Energy_Step'],
    variableDict['Energy_Step'],
)

log = logging.getLogger(__name__)


def getVariableDict():
    return variableDict


def energy_scan(energies, exposure=0.5, n_pre_dark=5,
                is_attached=True, has_permit=False,
                sample_pos=(None,), out_pos=(None,),
                constant_mag=True, stabilize_sleep_ms=1000,
                num_recursive_images=1):
    """Collect a series of 2-dimensional projections across a range of energies.
    
    At each position, a sample projection and white-field projection
    will be collected by moving the sample along the X direction.
    
    Parameters
    ----------
    energies : np.ndarray
      An array with the list of energies to scan, in keV.
    exposure : float, optional
      How long to collect each frame for, in seconds.
    n_pre_dark : int, optional
      How many dark-field projections to collect before starting the
      energy scan.
    is_attached : bool, optional
      Determines whether the instrument is available.
    has_permit : bool, optional
      Does the user have permission to open the shutters and change
      source energy.
    sample_pos : 4-tuple, optional
      (x, y, z, θ) tuple for positioning the sample in the beam.
    out_pos : 4-tuple, optional
      (x, y, z, θ) tuple for removing the sample from the beam.
    constant_mag : bool, optional
      Whether to adjust the camera position to maintain a constant
      focus.
    stabilize_sleep_ms : int, optional
      How long, in milliseconds, to wait for the beam to stabilize
      before collecting projections.
    num_recursive_images: int, optional
      If greater than 1, several consecutive images can be collected.
    """
    log.debug('start_scan() called')
    # txm.Fast_Shutter_Uniblitz = 1
    start_time = time.time()
    # Create the TXM object for this scan
    txm = TXM(is_attached=is_attached, has_permit=has_permit,
              ioc_prefix=IOC_PREFIX, use_shutter_A=False,
              use_shutter_B=True)
    # Prepare TXM for capturing data
    txm.setup_detector(exposure=exposure)
    total_projections = n_pre_dark + 2 * len(energies)
    txm.setup_hdf_writer(num_projections=total_projections,
                         num_recursive_images=num_recursive_images)
    # Capture pre dark field images
    if n_pre_dark > 0:
        txm.close_shutters()
        log.info('Capturing %d Pre Dark Field images', n_pre_dark)
        txm.capture_dark_field(num_projections=n_pre_dark * num_recursive_images)
    # Calculate the array of energies that will be scanned
    log.info('Capturing %d energies', len(energies))
    # Collect each energy frame
    txm.open_shutters()
    correct_backlash = True # First energy only
    for idx, energy in enumerate(tqdm.tqdm(energies, "Energy scan")):
        log.debug('Preparing to capture energy: %f keV', energy)
        # Check whether we should collect the sample or white field first 
        sample_first = not bool(idx % 2)
        log.info("Collecting %s first.", "sample" if sample_first else "white-field")
        # Move sample and energy
        # with txm.wait_pvs():
        if sample_first:
            txm.move_sample(*sample_pos)
        else:
            txm.move_sample(*out_pos)
        txm.move_energy(energy, constant_mag=constant_mag,
                        correct_backlash=correct_backlash)
        correct_backlash = False # Needed on first energy only
        # Pause for a moment to allow the beam to stabilize
        log.debug('Stabilize Sleep %f ms', stabilize_sleep_ms)
        time.sleep(stabilize_sleep_ms / 1000.0)
        # Sample projection acquisition (or white-field on odd passes)
        if sample_first:
            log.info("Acquiring sample position %s at %.4f eV", sample_pos, energy)
            txm.capture_projections(num_projections=num_recursive_images)
        else:
            log.info("Acquiring white-field position %s at %.4f eV", out_pos, energy)
            txm.capture_white_field(num_projections=num_recursive_images)
        # Flat-field projection acquisition (or sample on odd passes)
        if sample_first:
            # with txm.wait_pvs():
            txm.move_sample(*out_pos)
            log.info("Acquiring white-field position %s at %.4f eV", out_pos, energy)
            # time.sleep(3)
            txm.capture_white_field(num_projections=num_recursive_images)
        else:
            # with txm.wait_pvs():
            txm.move_sample(*sample_pos)
            log.info("Acquiring sample position %s at %.4f eV", sample_pos, energy)
            txm.capture_projections(num_projections=num_recursive_images)
    txm.close_shutters()
    # Add the energy array to the active HDF file
    with txm.hdf_file(mode="r+") as hdf_f:
        log.debug('Saving energies to file: %s', txm.hdf_filename)
        hdf_f.create_dataset('/exchange/energy',
                             data=energies)
    # Log the duration and output file
    duration = time.time() - start_time
    log.info('Energy scan took %d sec and saved in file %s', duration, txm.hdf_filename)
    return txm


def main():
    # Set up default stream logging
    # Choices are DEBUG, INFO, WARNING, ERROR, CRITICAL
    # logging.basicConfig(level=logging.DEBUG)
    logfile = '/home/beams/USR32IDC/wolfman/wolfman-devel.log'
    logging.basicConfig(level=logging.DEBUG, filename=logfile)
    logging.captureWarnings(True)
    # Enter the main script function
    update_variable_dict(variableDict)
    # Get the requested sample positions
    sample_pos = (variableDict.get('SampleXIn', None),
                  variableDict.get('SampleYIn', None),
                  variableDict.get('SampleZIn', None))
    out_pos = (variableDict.get('SampleXOut', None),
               variableDict.get('SampleYOut', None),
               variableDict.get('SampleZOut', None))
    # Prepare the list of energies requested
    energy_start = float(variableDict['Energy_Start'])
    energy_end = float(variableDict['Energy_End'])
    energy_step = float(variableDict['Energy_Step'])
    energies = np.arange(energy_start, energy_end + energy_step, energy_step)
    # Start scan sleep in min so min * 60 = sec
    sleep_min = float(variableDict.get('StartSleep_min', 0))
    stabilize_sleep_ms = float(variableDict.get("StabilizeSleep_ms"))
    num_recursive_images = int(variableDict['Recursive_Filter_N_Images'])
    constant_mag = bool(variableDict['constant_mag'])
    if sleep_min > 0:
        log.debug("Sleeping for %f min", sleep_min)
        time.sleep(sleep_min * 60.0)
    # Start the energy scan
    energy_scan(energies=energies,
                is_attached=True, has_permit=SHUTTER_PERMIT,
                exposure=float(variableDict['ExposureTime']),
                n_pre_dark=int(variableDict['PreDarkImages']),
                sample_pos=sample_pos, out_pos=out_pos,
                stabilize_sleep_ms=stabilize_sleep_ms,
                constant_mag=constant_mag,
                num_recursive_images=num_recursive_images)


if __name__ == '__main__':
<<<<<<< HEAD
    main()
=======
    # Set up default stream logging
    # Choices are DEBUG, INFO, WARNING, ERROR, CRITICAL
    log.debug(variableDict.has_key('StopTheScan'))
    if variableDict.has_key('StopTheScan'):
        log.info("Stopping the scan: user abort")
        txm = TXM(is_attached=True, has_permit=SHUTTER_PERMIT,
              ioc_prefix=IOC_PREFIX, use_shutter_A=False,
              use_shutter_B=True)
        txm.stop_scan()
    else:
        logfile = '/home/beams/USR32IDC/wolfman/wolfman-devel.log'
        logging.basicConfig(level=logging.DEBUG, filename=logfile)
        logging.captureWarnings(True)
        # Enter the main script function
        main()
>>>>>>> 016f60bb
<|MERGE_RESOLUTION|>--- conflicted
+++ resolved
@@ -219,22 +219,4 @@
 
 
 if __name__ == '__main__':
-<<<<<<< HEAD
-    main()
-=======
-    # Set up default stream logging
-    # Choices are DEBUG, INFO, WARNING, ERROR, CRITICAL
-    log.debug(variableDict.has_key('StopTheScan'))
-    if variableDict.has_key('StopTheScan'):
-        log.info("Stopping the scan: user abort")
-        txm = TXM(is_attached=True, has_permit=SHUTTER_PERMIT,
-              ioc_prefix=IOC_PREFIX, use_shutter_A=False,
-              use_shutter_B=True)
-        txm.stop_scan()
-    else:
-        logfile = '/home/beams/USR32IDC/wolfman/wolfman-devel.log'
-        logging.basicConfig(level=logging.DEBUG, filename=logfile)
-        logging.captureWarnings(True)
-        # Enter the main script function
-        main()
->>>>>>> 016f60bb
+    main()