--- conflicted
+++ resolved
@@ -26,9 +26,6 @@
 from tomo_scan_lib import update_variable_dict
 from txm import TXM
 
-<<<<<<< HEAD
-# global variableDict
-=======
 __author__ = 'Mark Wolf'
 __copyright__ = 'Copyright (c) 2017, UChicago Argonne, LLC.'
 __docformat__ = 'restructuredtext en'
@@ -36,8 +33,7 @@
 __version__ = '1.6'
 __all__ = ['energy_scan']
 
-global variableDict
->>>>>>> b395f52b
+
 variableDict = {
     'PreDarkImages': 0,
     'SampleXOut': 0.0,
